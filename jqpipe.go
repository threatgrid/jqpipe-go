--- conflicted
+++ resolved
@@ -89,12 +89,7 @@
 		return nil, err
 	}
 
-<<<<<<< HEAD
-	// terminate jq (if it hasn't died already)
-	defer p.jq.Process.Kill()
-=======
 	// wait for the program to exit on its own
->>>>>>> 021fdb67
 	p.jq.Wait()
 
 	// if jq complained, that's our error
@@ -106,10 +101,7 @@
 		return nil, io.EOF
 	}
 
-<<<<<<< HEAD
-=======
 	// provide detailed state and error information if we reach this point
->>>>>>> 021fdb67
 	return nil, errors.New(fmt.Sprintf("unexplained jq failure - processState: %s, err: %s", p.jq.ProcessState.String(), err.Error()))
 }
 
